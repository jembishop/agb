# Changelog
All notable changes to this project will be documented in this file.

The format is based on [Keep a Changelog](https://keepachangelog.com/en/1.0.0/),
and this project adheres to [Semantic Versioning](https://semver.org/spec/v2.0.0.html).

## [Unreleased]

### Added
- Custom allocator support using the `Allocator` trait for `HashMap`. This means the `HashMap` can be used with `InternalAllocator` to allocate to IWRAM or the `ExternalAllocator` to explicitly allocate to EWRAM.
- Support for using windows on the GBA. Windows are used to selectively enable rendering of certain layers or effects.
- Support for the blend mode of the GBA. Blending allows for alpha blending between layers and fading to black and white.
- Added a new agb::sync module that contains GBA-specific synchronization primitives.
- Added support for save files.
- Added implementation of `HashMap.retain()`.
- Added support for affine backgrounds (tiled modes 1 and 2) which allows for scaling, rotating etc of tiled backgrounds.
- Added support for 256 colour backgrounds (when working with affine ones).
<<<<<<< HEAD
- Added support for dynamic sprites generated at runtime, some parts of this may change significantly so breaking changes are expected here.
=======
- Added affine matrix module. This allows for manipulation of affine matricies for use in backgrounds and in the future objects.
>>>>>>> b80f1e5a

### Changes
- Many of the places that originally disabled IRQs now use the `sync` module, reducing the chance of missed interrupts.
- HashMap iterators now implement `size_hint` which should result in slightly better generation of code using those iterators.
- Transparency of backgrounds is now set once in the toml file rather than once for every image.
- Palette generation now takes into account every single background a toml definition rather than one at a time, you can now find it in the PALETTES constant rather than in every individual image.
- Sound frequency is no longer a crate feature, instead set when initialising the sound mixer.

### Fixed
- Fixed the fast magnitude function in agb_fixnum. This is also used in fast_normalise. Previously only worked for positive (x, y).
- Fixed formatting of fixed point numbers in the range (-1, 0), which previously appeared positive.

### Changed
- `testing` is now a default feature, so you no longer need to add a separate `dev-dependencies` line for `agb` in order to enable unit tests for your project.

## [0.11.1] - 2022/08/02

Version 0.11.1 brings documentation for fixed point numbers. We recommend all users upgrade to this version since it also includes fixes to a few functions in fixnum. See changed section for breaking changes.

### Added
- Support for sprites that are not square.
- Docs for fixed point numbers.

### Changed
- `Rect::contains_point` now considers points on the boundary to be part of the rectangle.
- Signature of `Rect::overlapping_rect` changed to return an Option. Returns None if rectangles don't overlap.

### Fixed
- Fixed point sine calculates the sine correctly.

## [0.10.0] - 2022/07/31

Version 0.10.0 brings about many new features. As with most `agb` upgrades, you will need to update your `gba.ld` and `gba_mb.ld` files which you can find in the [template repo](https://github.com/agbrs/template). We would also recommend copying the `[profile.dev]` and `[profile.release]` sections from `Cargo.toml` if you don't have these values already.

### Added
- [Hyperspace roll](https://lostimmortal.itch.io/hyperspace-roll), a new game built for the GMTK Game Jam 2022 using `agb`. The source code can be found in the `examples` directory.
- Started using GitHub discussions as a forum
- Many functions previously undocumented are now documented
- Z-Ordering of sprites - you can now change the render order of sprites rather than it just being defined by the order in which they appear in object memory
- 32kHz audio. Probably the best sound quality you'll get out of the hardware, but uses a lot of ROM space
- Transparent sprite support with aseprite
- You can now write tests for projects depending on agb
- Very basic font rendering - looking for feedback, this API is far from stable
- Faster implementation of memcpy and memset thanks to the agbabi crate which provide a big performance boost for any project using agb
- If you wish, you can now optionally do dynamic memory allocation to IWRAM instead of only EWRAM
- You can now use 64x64px sprites
- You can now configure the background size for tiled backgrounds
- It is possible to create 'dynamic tiles' for backgrounds. These are tiles which are defined at runtime
- Random number generator in agb::rng

### Changed
- Audio system optimisations - reduced CPU usage by more than 50%
- Background tiles are now removed from Video RAM during `commit()` if they are no longer used rather than immediately reducing flickering
- Improved the README for both the main agb crate and the template
- The template now builds with optimisations in debug mode and debug symbols in release mode
- Added `#[must_use]` to many of the places it is needed
- All subcrates get released at once, so versions are kept in lockstep
- A few methods accepting `Num<..>` have been changed to accept `impl Into<Num<..>>` to make them easier to use

### Removed
- The ability to use timer0 and timer1 through the `timer` module. This was done in order to fully support 32kHz audio

### Fixed
- Sprite data is now correctly aligned so fast copies will always work
- A few methods which should really be internal have had `pub` removed
- The crate now compiles (but does not run) doctests in CI which pointed out a large number of non-compiling examples<|MERGE_RESOLUTION|>--- conflicted
+++ resolved
@@ -15,11 +15,8 @@
 - Added implementation of `HashMap.retain()`.
 - Added support for affine backgrounds (tiled modes 1 and 2) which allows for scaling, rotating etc of tiled backgrounds.
 - Added support for 256 colour backgrounds (when working with affine ones).
-<<<<<<< HEAD
+- Added affine matrix module. This allows for manipulation of affine matricies for use in backgrounds and in the future objects.
 - Added support for dynamic sprites generated at runtime, some parts of this may change significantly so breaking changes are expected here.
-=======
-- Added affine matrix module. This allows for manipulation of affine matricies for use in backgrounds and in the future objects.
->>>>>>> b80f1e5a
 
 ### Changes
 - Many of the places that originally disabled IRQs now use the `sync` module, reducing the chance of missed interrupts.
